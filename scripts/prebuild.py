import shutil
<<<<<<< HEAD
import sys

import os

# get path to this file
dir_path = os.path.dirname(os.path.realpath(__file__)).split("scripts")[0]


def get_ode_function_lines_names():
    """Get names for ODE derivative options


    Returns:
        tuple: (:code:`list`, :code:`dict`)
            First entry is .readlines() on :code:`ode.cc`.
            Second entry is dictionary with information on
            available ODE functions.
    """
    with open(dir_path + "src/ode_base_example.cc", "r") as fp:
        lines = fp.readlines()

    if "ode_base.cc" in os.listdir(dir_path + "src/"):
        with open(dir_path + "src/ode_base.cc", "r") as fp:
            lines += fp.readlines()

    # find derivative functions and get info
    functions_info = {}
    for i in range(len(lines) - 1):
        if lines[i][:9] == "__deriv__":
            if lines[i][9] == "\n":
                line = lines[i + 1]
            else:
                line = lines[i]

            if "::deriv_func" in line:
                name = line.split("::deriv_func")[0].split(" ")[-1]
                func_type = "class"

            else:
                name = line.split("(double ydot[]")[0].split(" ")[-1]
                func_type = "func"

            functions_info[name] = {"type": func_type, "files": [], "citations": []}

    # get all the additional information on functions in the c file
    for line in lines:
        if line[:7] == "#define":
            for name in functions_info.keys():
                if line.split(" ")[1][0 : 0 + len(name) + 13] == f"{name}_num_add_args":
                    functions_info[name]["num_add_args"] = int(line.split(" ")[2][:-1])

                elif line.split(" ")[1][0 : 0 + len(name) + 9] == f"{name}_spinless":
                    functions_info[name]["background"] = "Schwarzschild"

                elif line.split(" ")[1][0 : 0 + len(name) + 11] == f"{name}_equatorial":
                    functions_info[name]["equatorial"] = "true"

                elif line.split(" ")[1][0 : 0 + len(name) + 9] == f"{name}_circular":
                    functions_info[name]["circular"] = "true"

                elif line.split(" ")[1][0 : 0 + len(name) + 2] == f"{name}_Y":
                    functions_info[name]["convert_Y"] = "true"

                elif (
                    line.split(" ")[1][0 : 0 + len(name) + 30]
                    == f"{name}_integrate_constants_of_motion"
                ):
                    functions_info[name]["integrate_constants_of_motion"] = "true"

                elif (
                    line.split(" ")[1][0 : 0 + len(name) + 25]
                    == f"{name}_disable_integrate_phases"
                ):
                    functions_info[name]["integrate_phases"] = "false"

                elif line.split(" ")[1][0 : 0 + len(name) + 5] == f"{name}_file":
                    functions_info[name]["files"].append(line.split(" ")[2][:-1])

                elif line.split(" ")[1][0 : 0 + len(name) + 9] == f"{name}_citation":
                    functions_info[name]["citations"].append(line.split(" ")[2][:-1])

    # format defaults according to c++ setup
    defaults = {
        "num_add_args": 0,
        "background": "KERR",
        "equatorial": "false",
        "circular": "false",
        "convert_Y": "false",
        "integrate_constants_of_motion": "false",
        "integrate_phases": "true",
    }
    # fill anything that did not appear
    for name, info in functions_info.items():
        for key, val in defaults.items():
            functions_info[name][key] = info.get(key, val)

    return lines, functions_info


def ode_prepare():
    """Prepare files for ODEs"""

    # get all the info
    lines, functions_info = get_ode_function_lines_names()

    # write out the function info to a python file
    with open(dir_path + "few/utils/odeoptions.py", "w") as fp:
        fp.write("ode_options = " + functions_info.__repr__())

    # start preparing ode.cc

    full = ""

    # adjust function names for functions that are not classes
    for line in lines:
        for func in functions_info:
            if "void " + func + "(double ydot[]" in line:
                line = line.replace(
                    "void " + func + "(double ydot[]",
                    "void " + func + "_base_func" + "(double ydot[]",
                )
        full += line

    # build class for functions in ode_base_example.cc
    for i, (func, info) in enumerate(functions_info.items()):
        if info["type"] == "func":
            full.replace("void " + func, "void " + func + "_base_func")

            full += """
                {0}::{0}(std::string few_dir){1}{2}

                {0}::~{0}(){1}{2}

                void {0}::deriv_func(double ydot[], const double y[], double epsilon, double a, bool integrate_backwards, double *additional_args)
                {1}
                    {0}_base_func(ydot, y, epsilon, a, integrate_backwards, additional_args);
                {2}
            """.format(
                func, "{", "}"
            )

    # put together ODE carrier C++ class
    full += """

    ODECarrier::ODECarrier(std::string func_name_, std::string few_dir_)
    {
        func_name = func_name_;
        few_dir = few_dir_;
    """

    # setup for all functions in ode_base_example.cc
    for i, (func, info) in enumerate(functions_info.items()):
        lead = "if" if i == 0 else "else if"

        full += """
            {0} (func_name == "{1}")
            {2}
        """.format(
            lead, func, "{"
        )
        full += """
                {0}* temp = new {0}(few_dir);
                convert_Y = temp->convert_Y;
                background = temp->background;
                equatorial = temp->equatorial;
                circular = temp->circular;
                integrate_constants_of_motion = temp->integrate_constants_of_motion;
                integrate_phases = temp->integrate_phases;
                func = (void*) temp;

            """.format(
            func
        )

        full += """
            }

        """

    full += """
    }
    """

    # setup get_derivatives functions
    full += """

    void ODECarrier::get_derivatives(double ydot[], const double y[], double epsilon, double a, bool integrate_backwards, double *additional_args)
    {
    """

    for i, (func, info) in enumerate(functions_info.items()):
        lead = "if" if i == 0 else "else if"

        full += """
            {0} (func_name == "{1}")
            {2}
        """.format(
            lead, func, "{"
        )
        full += """
                {0}* temp = ({0}*)func;

                temp->deriv_func(ydot, y, epsilon, a, integrate_backwards, additional_args);

            """.format(
            func
        )

        full += """
            }

        """

    full += """
    }
    """
    full += """

    void ODECarrier::dealloc()
    {
    """
    for i, (func, info) in enumerate(functions_info.items()):
        lead = "if" if i == 0 else "else if"

        full += """
            {0} (func_name == "{1}")
            {2}
        """.format(
            lead, func, "{"
        )
        full += """
                {0}* temp = ({0}*)func;

                delete temp;

            """.format(
            func
        )

        full += """
            }

        """

    full += """
    }
    """

    # write out to ode.cc
    with open(dir_path + "src/ode.cc", "w") as fp:
        fp.write(full)

    # get ode_base_example.hh
    with open(dir_path + "include/ode_base_example.hh", "r") as fp:
        hh_lines = fp.read()

    if "ode_base.hh" in os.listdir(dir_path + "include/"):
        with open(dir_path + "include/ode_base.hh", "r") as fp:
            hh_lines += fp.read()

    full_hh = """
    #ifndef __ODE__
    #define __ODE__

    #include "global.h"
    #include <cstring>

    #define __deriv__

    """

    full_hh += hh_lines

    # putting together class info for functions that are not classes
    for i, (func, info) in enumerate(functions_info.items()):
        if info["type"] == "func":
            full_hh += """

            class {0}{1}
            public:
                double test;
                int background = {3};
                bool equatorial = {4};
                bool circular = {5};
                bool integrate_constants_of_motion = {6};
                bool integrate_phases = {7};
                bool convert_Y = {8};
                {0}(std::string few_dir);

                void deriv_func(double ydot[], const double y[], double epsilon, double a, bool integrate_backwards, double *additional_args);
                ~{0}();
            {2};

        """.format(
                func,
                "{",
                "}",
                info["background"],
                info["equatorial"],
                info["circular"],
                info["integrate_constants_of_motion"],
                info["integrate_phases"],
                info["convert_Y"],
            )

    # ode carrier hh info
    full_hh += """

    class ODECarrier{
        public:
            std::string func_name;
            std::string few_dir;
            int background;
            bool equatorial;
            bool circular;
            bool integrate_constants_of_motion;
            bool integrate_phases;
            bool convert_Y;
            void* func;
            ODECarrier(std::string func_name_, std::string few_dir_);
            void dealloc();
            void get_derivatives(double ydot[], const double y[], double epsilon, double a, bool integrate_backwards, double *additional_args);
    };

    #endif // __ODE__

    """

    # add to ode.hh
    with open("include/ode.hh", "w") as fp:
        fp.write(full_hh)


fp_loc = __file__.split("scripts/prebuild.py")[0]
fp_out_name = fp_loc + "few/utils/constants.py"
fp_in_name = fp_loc + "include/global.h"
=======
print("Running prebuild...")

# fp_loc = __file__.split("prebuild.py")[0]
fp_loc = __file__.split()[0][0:-20]

fp_out_name = fp_loc + "/few/utils/constants.py"
fp_in_name = fp_loc + "/include/global.h"
>>>>>>> a16351f9

# develop few.utils.constants.py
with open(fp_out_name, "w") as fp_out:
    with open(fp_in_name, "r") as fp_in:
        lines = fp_in.readlines()
        for line in lines:
            if len(line.split()) == 3:
                if line.split()[0] == "#define":
                    try:
                        _ = float(line.split()[2])
                        string_out = line.split()[1] + " = " + line.split()[2] + "\n"
                        fp_out.write(string_out)

                    except ValueError as e:
                        continue

# Install cpu versions of gpu modules

# need to copy cuda files to cpp for this special compiler we are using
# also copy pyx files to cpu version

print("Changing .cu and .pyx files to cpu compatible codes")
src = fp_loc + "/src/"

cp_cu_files = ["matmul", "interpolate", "gpuAAK", "AmpInterp2D"]
cp_pyx_files = ["pymatmul", "pyinterp", "gpuAAKWrap", "pyampinterp2D"]

for fp in cp_cu_files:
    shutil.copy(src + fp + ".cu", src + fp + ".cpp")

for fp in cp_pyx_files:
    shutil.copy(src + fp + ".pyx", src + fp + "_cpu.pyx")

# setup version file

with open(fp_loc + "/README.md", "r") as fh:
    lines = fh.readlines()

for line in lines:
    if line.startswith("Current Version"):
        version_string = line.split("Current Version: ")[1].split("\n")[0]

with open(fp_loc + "/few/_version.py", "w") as f:
    f.write("__version__ = '{}'".format(version_string))


# prepare the ode files
<<<<<<< HEAD
ode_prepare()
=======
# from few.utils.odeprepare import ode_prepare

# ode_prepare()
>>>>>>> a16351f9
<|MERGE_RESOLUTION|>--- conflicted
+++ resolved
@@ -1,5 +1,4 @@
 import shutil
-<<<<<<< HEAD
 import sys
 
 import os
@@ -336,15 +335,6 @@
 fp_loc = __file__.split("scripts/prebuild.py")[0]
 fp_out_name = fp_loc + "few/utils/constants.py"
 fp_in_name = fp_loc + "include/global.h"
-=======
-print("Running prebuild...")
-
-# fp_loc = __file__.split("prebuild.py")[0]
-fp_loc = __file__.split()[0][0:-20]
-
-fp_out_name = fp_loc + "/few/utils/constants.py"
-fp_in_name = fp_loc + "/include/global.h"
->>>>>>> a16351f9
 
 # develop few.utils.constants.py
 with open(fp_out_name, "w") as fp_out:
@@ -392,10 +382,4 @@
 
 
 # prepare the ode files
-<<<<<<< HEAD
-ode_prepare()
-=======
-# from few.utils.odeprepare import ode_prepare
-
-# ode_prepare()
->>>>>>> a16351f9
+ode_prepare()