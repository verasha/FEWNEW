--- conflicted
+++ resolved
@@ -39,11 +39,7 @@
 from ..cutils.fast import interp2D as interp2D_gpu
 from ..cutils.cpu import interp2D as interp2D_cpu
 
-<<<<<<< HEAD
-from typing import Optional, Union, Tuple
-=======
-from typing import List, Optional, Union
->>>>>>> 9986c9a1
+from typing import List, Optional, Union, Tuple
 
 # get path to this file
 dir_path = os.path.dirname(os.path.realpath(__file__))
@@ -93,14 +89,12 @@
     This module is available for GPU and CPU.
 
     args:
-<<<<<<< HEAD
         w_knots: The knots in the w direction.
         u_knots: The knots in the u direction.
         coefficients: The Teukolsky mode amplitudes to be interpolated.
         l_arr: Array of :math:`\ell` mode indices.
         m_arr: Array of :math:`m` mode indices.
         n_arr: Array of :math:`n` mode indices.
-        file_directory: The path to the directory containing the coefficients file.
         **kwargs: Optional keyword arguments for the base class:
             :class:`few.utils.baseclasses.AmplitudeBase`,
             :class:`few.utils.baseclasses.ParallelModuleBase`.
@@ -248,26 +242,24 @@
 
     args:
         fp: The coefficients file name in `file_directory`.
-        file_directory: The path to the directory containing the coefficients file.
         **kwargs: Optional keyword arguments for the base classes:
             :class:`few.utils.baseclasses.AmplitudeBase`,
             :class:`few.utils.baseclasses.KerrEccentricEquatorial`.
     """
-    def __init__(self, file_directory=None, filename=None, downsample_Z=1, **kwargs):
+    def __init__(self, filename: Optional[str] = None, downsample_Z=1, **kwargs):
         KerrEccentricEquatorial.__init__(self, **kwargs)
         AmplitudeBase.__init__(self, **kwargs)
 
-        if file_directory is None:
-            self.file_directory = dir_path + "/../../few/files/"
-        else:
-            self.file_directory = file_directory
-
         if filename is None:
             self.filename = "ZNAmps_l10_m10_n55.h5"
         else:
             self.filename = filename
 
-        with h5py.File(os.path.join(self.file_directory, self.filename), "r") as f:
+        from few import globals
+
+        file_path = globals.file_manager.get_file(self.filename)
+
+        with h5py.File(file_path, "r") as f:
             coeffsA = f["CoeffsRegionA"][()]
             w_knots = f['w_knots'][()]
             u_knots = f['u_knots'][()]
@@ -432,9 +424,7 @@
 
     args:
         fp: The coefficients file name in `file_directory`.
-=======
         fp: The coefficients file name
->>>>>>> 9986c9a1
         l_arr: Array of :math:`\ell` mode indices.
         m_arr: Array of :math:`m` mode indices.
         n_arr: Array of :math:`n` mode indices.
@@ -642,13 +632,8 @@
             :class:`few.utils.baseclasses.AmplitudeBase`,
             :class:`few.utils.baseclasses.KerrEccentricEquatorial`.
     """
-<<<<<<< HEAD
-    def __init__(self, file_directory=None, filenames=None, **kwargs):
+    def __init__(self, filenames: Optional[List[str]] = None, **kwargs):
         kwargs["nmax"] = 50
-=======
-
-    def __init__(self, filenames: Optional[List[str]] = None, **kwargs):
->>>>>>> 9986c9a1
         KerrEccentricEquatorial.__init__(self, **kwargs)
         AmplitudeBase.__init__(self, **kwargs)
 
